--- conflicted
+++ resolved
@@ -21,17 +21,13 @@
 
 ## Setup
 
-<<<<<<< HEAD
 - Download FLAME-related files following this [instruction](./models/data/README.md) and setup the enviornments.
   ```shell
   bash ./setup/fetch_data.sh
   bash ./install_conda.sh
   ```
-- (Optional) If you want to train with the `HDTF_TFHP`, please follow this [instruction](./datasets/HDTF_TFHP/README.txt) to download the processed dataset.
-=======
-- Download FLAME-related files following this [instruction](./models/data/README.md).
 - (Optional) If you want to train with the `HDTF_TFHP`, please follow this [instruction](./datasets/HDTF_TFHP/README.md) to download the processed dataset.
->>>>>>> ad15f128
+
 
 ## Inference
 
